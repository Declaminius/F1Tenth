#!/usr/bin/env python3
import sys
import math
import numpy as np
import skimage
import json
import yaml
from io import BytesIO
import traceback
from scipy.spatial.distance import pdist, squareform
from scipy.stats import norm
import cv2

#ROS Imports
import rospy
import rospkg
from sensor_msgs.msg import LaserScan
from std_msgs.msg import Header, ColorRGBA, Int32, Float32
from nav_msgs.msg import Odometry, Path, OccupancyGrid, MapMetaData
from map_msgs.msg import OccupancyGridUpdate
from geometry_msgs.msg import PoseWithCovariance, Point, PointStamped
from ackermann_msgs.msg import AckermannDriveStamped
from visualization_msgs.msg import Marker
import tf2_ros
import tf2_geometry_msgs
from tf.transformations import euler_from_quaternion, quaternion_from_euler

class PointWrapper:
    def __init__(self, point):
        assert isinstance(point, Point)

        self.point = point
        self.min_speed = 0.5
        self.ttc = 0
        self.margin = 0.3
        self.velocity=0

def preprocess_map(map_msg):
        """
        Converts the map_msg.data array into a 2D numpy array.
        Current assumption: The map is centered at (0,0), which is also the robot's initial pose.
        WARNING: map_msg.info.origin represents the lower-right pixel of the map, not the starting position of the robot!
        Shouldn't we use /gt_pose messages to determine the inital pose of the robot, or can we assume it to always be at (0,0)?
        """

        # TODO: Calculate shortest path without downscaling the map
        map_width = int(np.ceil(map_msg.info.width))
        map_height = int(np.ceil(map_msg.info.height))
        map_res = map_msg.info.resolution
        
        map_data = np.array(map_msg.data).reshape((map_msg.info.width, map_msg.info.height)).T
        map_data = skimage.measure.block_reduce(map_data, (1, 1), np.min)

        # Set unknown values to be occupied
        map_binary = (map_data > 20).astype(int)

        return map_binary

def get_rotation (orientation):
    global roll, pitch, yaw
    orientation_q = orientation
    orientation_list = [orientation_q.x, orientation_q.y, orientation_q.z, orientation_q.w]
    (roll, pitch, yaw) = euler_from_quaternion (orientation_list)
    return yaw

def sensor_to_map_transform(p, rx, ry, rt, s):
    transformed = np.array([[math.cos(rt), -math.sin(rt), rx], [math.sin(rt), math.cos(rt), ry], [0, 0, 1]]) * np.array([p.x, p.y, 1]).transpose()
    # rospy.loginfo_throttle(1, "TRANSFORMED POINT: " + str(transformed))
    return Point(transformed[0][0], transformed[1][0], 1)

class Vehicle:
    
    map_file = None

    def __init__(self) -> None:
        pure_pursuit_topic = '/pure_pursuit_nav'
        reactive_topic = '/reactive_nav'
        drive_topic = '/nav'
        lidarscan_topic = '/scan'
        odom_topic = '/odom'
        path_topic = '/path'
        obstacles_topic = '/costmap_node/costmap/costmap_updates'

        self.scans_pub = rospy.Publisher("/cartesian_scans", Marker, queue_size = 1)
        self.obstacle_marker_pub = rospy.Publisher("/obstacle", Marker, queue_size = 1000)
        self.closest_path_point_pub = rospy.Publisher("/closest_path_point", Marker, queue_size = 1000)

        self.obstacles_pub = rospy.Publisher('/obstacles_map', OccupancyGrid, queue_size=1)
        rospy.Timer(rospy.Duration(2.0/1.0), self.publish_obstacles_map)

        self.drive_pub = rospy.Publisher(drive_topic, AckermannDriveStamped, queue_size=1)

        self.pp_drive_msg = AckermannDriveStamped()
        self.reactive_drive_msg = AckermannDriveStamped()
        self.path = Path()
        self.goal = None
        self.multilap = True

        self.obstacle_detected = False

        self.ttc = 1000
        self.velocity = 0.
        self.yaw = 0.
        self.steering_angle = 0.
        self.map = None
        self.map_matrix = np.matrix([[]])
        self.drive_mode = "PURE PURSUIT"
        rospy.Timer(rospy.Duration(1.0/2.0), self.log_drive_mode)

        self.pp_start_index = Int32(0)
        self.safe_path_pose = (0., 0.)

        self.obstacles_update_sub = rospy.Subscriber(obstacles_topic, OccupancyGridUpdate, self.obstacles_update_callback, queue_size=1)
        self.path_sub = rospy.Subscriber(path_topic, Path, self.path_callback, queue_size=1)
        self.lidar_sub = rospy.Subscriber(lidarscan_topic, LaserScan, self.lidar_callback, queue_size=1)
        self.odom_sub = rospy.Subscriber(odom_topic, Odometry, self.odom_callback, queue_size=1)
<<<<<<< HEAD
        self.pure_pursuit_drive = rospy.Subscriber(pure_pursuit_topic, AckermannDriveStamped, self.pure_pursuit_callback, queue_size=1)
        self.reactive_drive = rospy.Subscriber(reactive_topic, AckermannDriveStamped, self.reactive_callback, queue_size=1)
        self.pure_pursuit_start_index_sub = rospy.Subscriber('/start_pose_index', Int32, self.pure_pursuit_start_index_callback, queue_size=1)
        self.obstacles_pub = rospy.Subscriber('/costmap_node/costmap/costmap', OccupancyGrid, self.costmap_callback, queue_size=1)
        # self.pp_l_sub = rospy.Subscriber('/lookahead_dist', Float32, self.pure_pursuit_L_callback, queue_size=1)
        # self.map_sub = rospy.Subscriber("/map", OccupancyGrid, self.map_callback, queue_size=1)
=======
>>>>>>> 3c6db34d

        self.tf_buffer = tf2_ros.Buffer(rospy.Duration(1.0))  # tf buffer length
        self.tf_listener = tf2_ros.TransformListener(self.tf_buffer)

        self.pure_pursuit_L = 1.


        # Tuning parameters
        self.reactive_L = 0.2 # maybe ignora
        self.pure_pursuit_alpha = 0.75
        self.pure_pursuit_beta = 0.5
        self.map_lethal_thres = 65 # ignora
        self.reactive_front_fow = 125
        self.reactive_safety_factor = 2.5

    def convert_position_to_grid_cell(self, pos_x, pos_y):
        "Takes a position in meters and converts it to the corresponding grid cell in the OccupancyGrid"

        origin = self.map.info.origin.position
        index_x = int((pos_x - origin.x)/self.map.info.resolution)
        index_y = int((pos_y - origin.y)/self.map.info.resolution)

        return index_x, index_y
    
    def convert_grid_cell_to_position(self, index_x, index_y):
        "Takes a tuple (i,j) of indices on the grid and converts it to its coordinates in meters."
        
        origin = self.map.info.origin.position
        pos_x = (index_x )*self.map.info.resolution + origin.x
        pos_y = (index_y )*self.map.info.resolution + origin.y

        return pos_x, pos_y
    
    def publish_obstacles_map(self, event=None):
        if self.map is None:
            rospy.loginfo("WE HAVE NO MAP")
            return
        self.obstacles_pub.publish(self.map)

    def log_drive_mode(self, event=None):
        # rospy.loginfo("DRIVE MODE: " + self.drive_mode)
        rospy.loginfo("OBSTACLE DETECTED: " + str(self.obstacle_detected))

    def pure_pursuit_start_index_callback(self, index):
        self.pp_start_index = index

        # find goal point on path at lookahead_distance L
        dist = 0
        i = self.pp_start_index.data + 1
        poses = np.array([(p.pose.position.x, p.pose.position.y) for p in self.path.poses])
        ground_pos = self.path.poses[self.pp_start_index.data]
        ground_pose = (ground_pos.pose.position.x, ground_pos.pose.position.y)
        max_L = max(self.pure_pursuit_L, self.reactive_L)
        goal_index = i
        safety_index = i
        goal_found = False
        safety_found = False
        while i < len(poses):
            dist = np.linalg.norm(poses[i] - ground_pose)
            if dist > self.pure_pursuit_L and not goal_found:
                goal_found = True
                goal_index = i - 1
            if dist > self.reactive_L and not safety_found:
                safety_found = True
                safety_index = i - 1
            if dist > max_L:
                break
            i += 1
            # Start a new lap
            if self.multilap and i == len(poses):
                i = 0
        self.goal = poses[goal_index]    

        self.safe_path_pose = poses[safety_index]
        marker = self.visualize_obstacle(poses[safety_index][0], poses[safety_index][1], g=0.0, b=1.0)
        self.closest_path_point_pub.publish(marker)


    def pure_pursuit_L_callback(self, L):
        self.pure_pursuit_L = L.data * 0.5 + 0.8

    def pure_pursuit_callback(self, drive):
        self.pp_drive_msg = drive
        if not self.obstacle_detected:
            drive_msg = AckermannDriveStamped()
            drive_msg.header.stamp = self.pp_drive_msg.header.stamp
            drive_msg.drive.steering_angle = self.pp_drive_msg.drive.steering_angle
            drive_msg.drive.speed = self.pp_drive_msg.drive.speed
            # drive_msg.drive.speed = 1.
            self.drive_mode = "PURE PURSUIT"
            self.drive_pub.publish(drive_msg)
            self.steering_angle = drive_msg.drive.steering_angle

    def reactive_callback(self, drive):
        self.reactive_drive_msg = drive
        if self.obstacle_detected:
            drive_msg = AckermannDriveStamped()
            drive_msg.header.stamp = self.reactive_drive_msg.header.stamp
            drive_msg.drive.steering_angle = self.reactive_drive_msg.drive.steering_angle
            drive_msg.drive.speed = self.reactive_drive_msg.drive.speed
            self.steering_angle = drive_msg.drive.steering_angle

            self.drive_mode = 'FOLLOW THE GAP'
            self.drive_pub.publish(drive_msg)

    def map_callback(self, data):
        self.map = data
        self.map_stamp = data.header.stamp
        self.map_matrix = np.array(data.data).reshape((data.info.height, data.info.width))
<<<<<<< HEAD
        # buff = BytesIO()
        # data.serialize(buff)
        # serialized_bytes = buff.getvalue()

        # # if self.map_file is not None:
        # rospack = rospkg.RosPack()
        # with open(f"{rospack.get_path('vehicle')}/map.bin", "wb") as f:
        #     rospy.loginfo_throttle(1, "MAP: " + str(buff.getbuffer()))
        #     f.write(buff.getbuffer())
    
    def costmap_callback(self, data):
        pass
=======
>>>>>>> 3c6db34d

    def obstacles_update_callback(self, data):
        rospy.loginfo("MAP UPDATE")
        if self.map is None:
            # wait for initial obstacles map
            self.map = rospy.wait_for_message('/costmap_node/costmap/costmap', OccupancyGrid)
            self.map_matrix = np.array(self.map.data).reshape((self.map.info.height, self.map.info.width))

        # cast occupancy update data to numpy matrix
        occupancy_window = np.array(data.data).reshape((data.height, data.width))
        x = data.y 
        y = data.x
        self.map_matrix[x:x+data.height, y:y+data.width] = occupancy_window
        self.map.data = self.map_matrix.flatten().tolist()

    def odom_callback(self, data):
        
        self.velocity = data.twist.twist.linear.x
        self.yaw = get_rotation(data.pose.pose.orientation)
        self.pose = data.pose
        self.map_frame = data.header.frame_id
        self.car_frame = data.child_frame_id
        self.car_stamp = data.header.stamp
        self.pure_pursuit_L = self.pure_pursuit_alpha * self.velocity + self.pure_pursuit_beta if self.velocity > sys.float_info.min else self.pure_pursuit_L

        if self.map is None or self.goal is None:
            return
        
        goal_in_map = self.convert_position_to_grid_cell(self.goal[1], self.goal[0])
        goal = self.convert_grid_cell_to_position(goal_in_map[1], goal_in_map[0])
        marker = self.visualize_obstacle(goal[0], goal[1])
        self.obstacle_marker_pub.publish(marker)
        
        if not self.obstacle_detected:
<<<<<<< HEAD
            rospy.loginfo("PURE PURSUIT")
            goal_in_map = self.convert_position_to_grid_cell(self.goal[1], self.goal[0])
            goal = self.convert_grid_cell_to_position(goal_in_map[1], goal_in_map[0])
            self.visualize_obstacle(goal[0], goal[1])
            # rospy.loginfo("OCCUPANCY VALUE FOR L: " + str(self.map_matrix[goal_in_map[0], goal_in_map[1]]))
            if self.map_matrix[goal_in_map[0], goal_in_map[1]] >= 10:
                # occupied!
                self.obstacle_detected = True
        else:
            rospy.loginfo("FOLLOW THE GAP")
        #     theta = np.arange(self.steering_angle - math.radians(100), self.steering_angle + math.radians(100), math.radians(5), dtype=np.float32)
        #     r = np.empty(theta.shape)
        #     L = 1.5 * self.velocity if self.velocity > sys.float_info.min else self.L
        #     r.fill(self.L)
        #     x = np.empty(theta.shape)
        #     x.fill(self.pose.pose.position.x)
        #     y = np.empty(theta.shape)
        #     y.fill(self.pose.pose.position.y)
        #     d_x = x + r * np.cos(theta)
        #     d_y = y + r * np.cos(theta)
        #     projected_pos = np.column_stack((d_x, d_y))
        #     pos_to_cell = lambda p: self.convert_position_to_grid_cell(p[1], p[0])
        #     v_pos_to_cell = np.vectorize(pos_to_cell)
        #     # projected_cells = v_pos_to_cell(projected_pos)
        #     projected_cells = np.apply_along_axis(pos_to_cell, 0, projected_pos)
        #     if not np.any(self.map_matrix[projected_cells[:, 0], projected_cells[:, 1]] > 65):
        #         self.obstacle_detected = False
=======
            
            # rospy.loginfo("OCCUPANCY VALUE FOR L: " + str(self.map_matrix[goal_in_map[0], goal_in_map[1]]))
            if self.map_matrix[goal_in_map[0], goal_in_map[1]] >= self.map_lethal_thres:
                # occupied!
                self.obstacle_detected = True

>>>>>>> 3c6db34d

    def lidar_callback(self, data):
        if self.map is None or self.map.info.width == 0:
            return
        
        self.scan_msg = data
        self.sensor_frame = data.header.frame_id
        self.sensor_stamp = data.header.stamp
        
        # --- switch drive mode back to PP based on ttc threshold -------------------
        if self.obstacle_detected:
<<<<<<< HEAD
            scan_ranges = np.array(data.ranges)
            scan_angles = np.linspace(data.angle_min, data.angle_max, len(scan_ranges))
            projected_speed_array = self.velocity * np.cos(scan_angles)
            projected_speed_array[projected_speed_array < 0.1] = 0.1
            self.ttc_array = (np.maximum(0,scan_ranges - 0.2)) / projected_speed_array
            # angle = np.clip(self.steering_angle, -0.4189, 0.4189)
            angle = np.clip(self.yaw, -0.4189, 0.4189)
            self.ttc = np.amin(self.ttc_array[self.myScanIndex(data, math.degrees(angle) - 45):self.myScanIndex(data, math.degrees(angle) + 45)])
            # self.ttc = np.amin(self.ttc_array[self.myScanIndex(data, -45):self.myScanIndex(data, 45)])
            # rospy.loginfo("ttc: " + str(self.ttc))
            
            # still_obstacle = False
            # goal_in_map = self.convert_position_to_grid_cell(self.goal[1], self.goal[0])
            # goal = self.convert_grid_cell_to_position(goal_in_map[1], goal_in_map[0])
            # self.visualize_obstacle(goal[0], goal[1])
            # # rospy.loginfo("OCCUPANCY VALUE FOR L: " + str(self.map_matrix[goal_in_map[0], goal_in_map[1]]))
            # if self.map_matrix[goal_in_map[0], goal_in_map[1]] >= 65:
            #     still_obstacle = True
            # if self.ttc > 1.5 and not still_obstacle:
            if self.ttc > 2.:
=======
            ranges = np.array(data.ranges)
            front = ranges[self.myScanIndex(data, -self.reactive_front_fow):self.myScanIndex(data, self.reactive_front_fow)]
            # front = ranges
            goal_in_map = self.convert_position_to_grid_cell(self.safe_path_pose[1], self.safe_path_pose[0])
            if not np.any(front < self.pure_pursuit_L * self.reactive_safety_factor) and self.map_matrix[goal_in_map[0], goal_in_map[1]] < self.map_lethal_thres:
>>>>>>> 3c6db34d
                self.obstacle_detected = False

    def visualize_obstacle(self,x,y,frame='map',r=0.0,g=1.0,b=0.0):
        marker = Marker()
        marker.header.frame_id = frame
        marker.header.stamp = rospy.Time.now()
        marker.id = 150
        marker.type = marker.SPHERE
        marker.action = marker.ADD
        marker.scale.x = 0.2
        marker.scale.y = 0.2
        marker.scale.z = 0.2
        marker.color.a = 1.0
        marker.color.r = r
        marker.color.g = g
        marker.color.b = b
        marker.pose.orientation.w = 1.0
        marker.pose.position.x = x
        marker.pose.position.y = y
        marker.pose.position.z = 0
        marker.lifetime = rospy.Duration()
        return marker

    def myScanIndex(self, scan_msg, angle):
        # expects an angle in degrees and outputs the respective index in the scan_ranges array.
        # angle: between -135 to 135 degrees, where 0 degrees is directly to the front

        rad_angle = angle * math.pi / 180.0
        rad_angle = np.clip(rad_angle, -0.4189, 0.4189)

        if not (scan_msg.angle_min <= rad_angle <= scan_msg.angle_max):
            rospy.loginfo("ANGLE out of range: " + str(angle))
            return 540

        index = int((rad_angle - scan_msg.angle_min) / scan_msg.angle_increment)

        return index
    
    def path_callback(self, data):
        self.path = data


def main(args):
    rospy.init_node("vehicle_node", anonymous=True)
    rfgs = Vehicle()
    rospy.sleep(0.1)
    rfgs.map = rospy.wait_for_message('/costmap_node/costmap/costmap', OccupancyGrid)
    rfgs.map_matrix = np.array(rfgs.map.data).reshape((rfgs.map.info.height, rfgs.map.info.width))
    rospy.sleep(0.1)
    rospy.spin()  

if __name__ == '__main__':
    main(sys.argv)<|MERGE_RESOLUTION|>--- conflicted
+++ resolved
@@ -114,15 +114,12 @@
         self.path_sub = rospy.Subscriber(path_topic, Path, self.path_callback, queue_size=1)
         self.lidar_sub = rospy.Subscriber(lidarscan_topic, LaserScan, self.lidar_callback, queue_size=1)
         self.odom_sub = rospy.Subscriber(odom_topic, Odometry, self.odom_callback, queue_size=1)
-<<<<<<< HEAD
         self.pure_pursuit_drive = rospy.Subscriber(pure_pursuit_topic, AckermannDriveStamped, self.pure_pursuit_callback, queue_size=1)
         self.reactive_drive = rospy.Subscriber(reactive_topic, AckermannDriveStamped, self.reactive_callback, queue_size=1)
         self.pure_pursuit_start_index_sub = rospy.Subscriber('/start_pose_index', Int32, self.pure_pursuit_start_index_callback, queue_size=1)
         self.obstacles_pub = rospy.Subscriber('/costmap_node/costmap/costmap', OccupancyGrid, self.costmap_callback, queue_size=1)
         # self.pp_l_sub = rospy.Subscriber('/lookahead_dist', Float32, self.pure_pursuit_L_callback, queue_size=1)
         # self.map_sub = rospy.Subscriber("/map", OccupancyGrid, self.map_callback, queue_size=1)
-=======
->>>>>>> 3c6db34d
 
         self.tf_buffer = tf2_ros.Buffer(rospy.Duration(1.0))  # tf buffer length
         self.tf_listener = tf2_ros.TransformListener(self.tf_buffer)
@@ -232,7 +229,6 @@
         self.map = data
         self.map_stamp = data.header.stamp
         self.map_matrix = np.array(data.data).reshape((data.info.height, data.info.width))
-<<<<<<< HEAD
         # buff = BytesIO()
         # data.serialize(buff)
         # serialized_bytes = buff.getvalue()
@@ -245,8 +241,6 @@
     
     def costmap_callback(self, data):
         pass
-=======
->>>>>>> 3c6db34d
 
     def obstacles_update_callback(self, data):
         rospy.loginfo("MAP UPDATE")
@@ -281,7 +275,6 @@
         self.obstacle_marker_pub.publish(marker)
         
         if not self.obstacle_detected:
-<<<<<<< HEAD
             rospy.loginfo("PURE PURSUIT")
             goal_in_map = self.convert_position_to_grid_cell(self.goal[1], self.goal[0])
             goal = self.convert_grid_cell_to_position(goal_in_map[1], goal_in_map[0])
@@ -309,14 +302,6 @@
         #     projected_cells = np.apply_along_axis(pos_to_cell, 0, projected_pos)
         #     if not np.any(self.map_matrix[projected_cells[:, 0], projected_cells[:, 1]] > 65):
         #         self.obstacle_detected = False
-=======
-            
-            # rospy.loginfo("OCCUPANCY VALUE FOR L: " + str(self.map_matrix[goal_in_map[0], goal_in_map[1]]))
-            if self.map_matrix[goal_in_map[0], goal_in_map[1]] >= self.map_lethal_thres:
-                # occupied!
-                self.obstacle_detected = True
-
->>>>>>> 3c6db34d
 
     def lidar_callback(self, data):
         if self.map is None or self.map.info.width == 0:
@@ -328,34 +313,11 @@
         
         # --- switch drive mode back to PP based on ttc threshold -------------------
         if self.obstacle_detected:
-<<<<<<< HEAD
-            scan_ranges = np.array(data.ranges)
-            scan_angles = np.linspace(data.angle_min, data.angle_max, len(scan_ranges))
-            projected_speed_array = self.velocity * np.cos(scan_angles)
-            projected_speed_array[projected_speed_array < 0.1] = 0.1
-            self.ttc_array = (np.maximum(0,scan_ranges - 0.2)) / projected_speed_array
-            # angle = np.clip(self.steering_angle, -0.4189, 0.4189)
-            angle = np.clip(self.yaw, -0.4189, 0.4189)
-            self.ttc = np.amin(self.ttc_array[self.myScanIndex(data, math.degrees(angle) - 45):self.myScanIndex(data, math.degrees(angle) + 45)])
-            # self.ttc = np.amin(self.ttc_array[self.myScanIndex(data, -45):self.myScanIndex(data, 45)])
-            # rospy.loginfo("ttc: " + str(self.ttc))
-            
-            # still_obstacle = False
-            # goal_in_map = self.convert_position_to_grid_cell(self.goal[1], self.goal[0])
-            # goal = self.convert_grid_cell_to_position(goal_in_map[1], goal_in_map[0])
-            # self.visualize_obstacle(goal[0], goal[1])
-            # # rospy.loginfo("OCCUPANCY VALUE FOR L: " + str(self.map_matrix[goal_in_map[0], goal_in_map[1]]))
-            # if self.map_matrix[goal_in_map[0], goal_in_map[1]] >= 65:
-            #     still_obstacle = True
-            # if self.ttc > 1.5 and not still_obstacle:
-            if self.ttc > 2.:
-=======
             ranges = np.array(data.ranges)
             front = ranges[self.myScanIndex(data, -self.reactive_front_fow):self.myScanIndex(data, self.reactive_front_fow)]
             # front = ranges
             goal_in_map = self.convert_position_to_grid_cell(self.safe_path_pose[1], self.safe_path_pose[0])
             if not np.any(front < self.pure_pursuit_L * self.reactive_safety_factor) and self.map_matrix[goal_in_map[0], goal_in_map[1]] < self.map_lethal_thres:
->>>>>>> 3c6db34d
                 self.obstacle_detected = False
 
     def visualize_obstacle(self,x,y,frame='map',r=0.0,g=1.0,b=0.0):
