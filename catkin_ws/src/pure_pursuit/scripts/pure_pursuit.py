#!/usr/bin/env python3
from __future__ import print_function
import sys
import math
import numpy as np

#ROS Imports
import rospy
import tf2_ros
import tf2_geometry_msgs
from sensor_msgs.msg import LaserScan
from ackermann_msgs.msg import AckermannDriveStamped, AckermannDrive
from geometry_msgs.msg import Point, Pose, PoseStamped
from visualization_msgs.msg import Marker
from visualization_msgs.msg import MarkerArray
from nav_msgs.msg import OccupancyGrid
from nav_msgs.msg import Odometry, Path

# from skimage import io, morphology, img_as_ubyte TODO: Uncomment
from scipy import spatial


class PointWrapper:
    def __init__(self, point):
        assert isinstance(point, Point)

        self.point = point
        self.min_speed = 0.5
        self.ttc = 0
        self.margin = 0.3
        self.velocity=0

class pure_pursuit:
    def __init__(self):
        #Topics & Subscriptions,Publishers
        lidarscan_topic = '/scan'
        drive_topic = '/nav'
        map_topic = '/map'
        odom_topic = '/odom'
        path_topic = '/path'

<<<<<<< HEAD
        self.path = Path() 
=======
        self.path_pub = rospy.Subscriber(path_topic, Path, self.path_callback, queue_size=1)
        self.odom_sub = rospy.Subscriber(odom_topic, Odometry, self.odom_callback, queue_size=1)
        self.lidar_sub = rospy.Subscriber(lidarscan_topic, LaserScan, self.lidar_callback, queue_size=1)

        self.drive_pub = rospy.Publisher(drive_topic, AckermannDriveStamped, queue_size=1)
        self.marker_pub = rospy.Publisher("/marker_goal", Marker, queue_size = 1000)
        self.actual_path_pub = rospy.Publisher("/actual_path", Path, latch=True, queue_size=1)
>>>>>>> d3a0c104

        self.ground_pose = Pose()
        self.L = 2
        self.L_factor = 2.
        self.odom_frame = ""
        self.odom_stamp = rospy.Time()
        self.velocity = 0.

        self.goal_pose = Point()

        self.ttc_array = []
        self.ttc = 1000
        self.ttc_front = 1000
        self.speed = 0.
        self.steering_angle = 0.

        self.scan_msg = LaserScan()


<<<<<<< HEAD
        self.path_error = 0.
=======
        self.path = Path()
        self.actual_path = Path()
        self.actual_path.header.frame_id="map"
>>>>>>> d3a0c104

        self.prev_ground_path_index = 0
        self.timestamp = 0
        self.n_log = 50

        self.tf_buffer = tf2_ros.Buffer(rospy.Duration(100.0))  # tf buffer length
        self.tf_listener = tf2_ros.TransformListener(self.tf_buffer)

        self.path_pub = rospy.Subscriber(path_topic, Path, self.path_callback, queue_size=1)
        self.odom_sub = rospy.Subscriber(odom_topic, Odometry, self.odom_callback, queue_size=1)
        self.lidar_sub = rospy.Subscriber(lidarscan_topic, LaserScan, self.lidar_callback, queue_size=1)

        self.drive_pub = rospy.Publisher(drive_topic, AckermannDriveStamped, queue_size=1)
        self.marker_pub = rospy.Publisher("/marker_goal", Marker, queue_size = 1000)

    def myScanIndex(self, scan_msg, angle):
        # expects an angle in degrees and outputs the respective index in the scan_ranges array.
        # angle: between -135 to 135 degrees, where 0 degrees is directly to the front

        rad_angle = angle * math.pi / 180.0

        if not (scan_msg.angle_min <= rad_angle <= scan_msg.angle_max):
            rospy.loginfo("ANGLE out of range: " + str(angle))
            return 540

        index = int((rad_angle - scan_msg.angle_min) / scan_msg.angle_increment)

        return index
    
    def myScanAngle(self, scan_msg, index):
        # returns angle in radians

        return scan_msg.angle_min + index * scan_msg.angle_increment

    def lidar_callback(self, data):
        self.scan_msg = data
        scan_ranges = np.array(data.ranges)
        scan_angles = np.linspace(data.angle_min, data.angle_max, len(scan_ranges))
        projected_speed_array = self.velocity * np.cos(scan_angles)
        projected_speed_array[projected_speed_array < 0.1] = 0.1
        self.ttc_array = (np.maximum(0,scan_ranges - 0.3)) / projected_speed_array
        self.ttc_index = np.argmin(self.ttc_array)
        self.ttc = self.ttc_array[self.ttc_index]
        self.ttc_front = self.ttc_array[self.myScanIndex(data, math.degrees(self.steering_angle))]

    def odom_callback(self, data):
        """ Process each position update using the Pure Pursuit algorithm & publish an AckermannDriveStamped Message
        """
        self.ground_pose = data.pose.pose
        self.odom_frame = data.header.frame_id
        self.odom_stamp = data.header.stamp
        self.velocity = data.twist.twist.linear.x
        self.timestamp += 1

        if self.velocity < sys.float_info.min:
            self.prev_ground_path_index = 0

        # self.L = 8. * self.velocity if self.velocity > sys.float_info.min else 2.
        # self.L  = 2
        # self.L = 0.59259259259259 * self.velocity + 1.8518518518519 if self.velocity > sys.float_info.min else 2.
        self.L = 0.81481481481482 * self.velocity + 0.2962962962963 if self.velocity > sys.float_info.min else 2.
        self.L *= self.L_factor

        poses_stamped = self.path.poses
        if len(poses_stamped) == 0:
            return
        
        poses =  np.array([(p.pose.position.x, p.pose.position.y) for p in poses_stamped])
        tree = spatial.KDTree(poses)

        # find closest path point to current pose
        ground_pose = (self.ground_pose.position.x, self.ground_pose.position.y)
        self.append_pose(ground_pose[0], ground_pose[1])

        prev_dist = np.linalg.norm(poses[self.prev_ground_path_index] - ground_pose)
        for i in range (self.prev_ground_path_index + 1, len(poses)):
        # for i in range (0, len(poses)):
            dist = np.linalg.norm(poses[i] - ground_pose)
            if dist >= prev_dist:
                break
            prev_dist = dist
        start_index = i - 1
        start_pose = poses[start_index]
        self.prev_ground_path_index = start_index
        # start_index = tree.query((self.ground_pose.position.x, self.ground_pose.position.y))[1]
        # start_pose = poses[start_index

        # find goal point on path at lookahead_distance L
        dist = 0
        i = start_index + 1
        while i < len(poses):
            dist += np.linalg.norm(poses[i] - start_pose)
            if dist > self.L:
                break
            i += 1
                
        goal = poses[i - 1]
        
        # path_points_in_range = tree.query_ball_point(start, self.L, return_sorted=True)
        # goal = poses[path_points_in_range[len(path_points_in_range) - 1]]


        # transform goal point to vehicle coordinate frame
        transform = self.tf_buffer.lookup_transform("base_link", self.path.header.frame_id, rospy.Time())
        goal_transformed = tf2_geometry_msgs.do_transform_point(PointWrapper(Point(goal[0], goal[1], 1)), transform).point

        self.goal_pose = goal_transformed

        self.path_error = goal_transformed.y

        curvature = 2 * goal_transformed.y / pow(self.L, 2)
        R = 1 / curvature

        self.steering_angle = 1 / np.tan(curvature * 0.3302)
        self.steering_angle = np.clip(self.steering_angle, -0.4189, 0.4189)
        # steering_angle = np.arctan(0.3302 * R)
        # steering_angle = np.arctan(1 / R)

        self.speed = self.compute_speed()
        
<<<<<<< HEAD
=======
        rospy.loginfo_throttle(1, "goal_transformed.x: " + str(goal_transformed.y))
        if self.timestamp % self.n_log == 0:
            self.timestamp = 0
            rospy.loginfo(f"Ground-truth position: {ground_pose}")

>>>>>>> d3a0c104
        self.publish_drive(self.speed, self.steering_angle)
        self.actual_path_pub.publish(self.actual_path)
        self.visualize_point(goal[0], goal[1])
    
    def path_callback(self, data):
        self.path = data
     

    def publish_drive(self, speed, angle):
        drive_msg = AckermannDriveStamped()
        drive_msg.header.stamp = rospy.Time.now()
        # drive_msg.header.frame_id = "laser"
        drive_msg.drive.steering_angle = angle
        drive_msg.drive.speed = speed
        self.drive_pub.publish(drive_msg)

    def visualize_point(self,x,y,frame='map',r=0.0,g=1.0,b=0.0):
        marker = Marker()
        marker.header.frame_id = frame
        marker.header.stamp = rospy.Time.now()
        marker.id = 150
        marker.type = marker.SPHERE
        marker.action = marker.ADD
        marker.scale.x = 1
        marker.scale.y = 1
        marker.scale.z = 1
        marker.color.a = 1.0
        marker.color.r = r
        marker.color.g = g
        marker.color.b = b
        marker.pose.orientation.w = 1.0
        marker.pose.position.x = x
        marker.pose.position.y = y
        marker.pose.position.z = 0
        marker.lifetime = rospy.Duration(0.1)
        self.marker_pub.publish(marker)

    def compute_speed(self):
        # choose front beam ttc if minimum ttc is not in fov [-45, 45]
        # if not -45 < math.degrees(self.myScanAngle(self.scan_msg, self.ttc_index)) < 45:
        #     # speed = 5 * ttc_array[self.myScanIndex(scan_msg, math.degrees(self.steering_angle))]
        #     speed = min(7, max(0.5, 7 * (1 - math.exp(-0.5*self.ttc_front))))
        # else:
        #     speed = min(7, max(0.5, 7 * (1 - math.exp(-0.75*self.ttc))))

        ttc = self.ttc_array[self.myScanIndex(self.scan_msg, math.degrees(np.arcsin(self.goal_pose.y / self.L)))]
        speed = min(7, max(0.5, 7 * (1 - math.exp(-0.5*ttc))))
        
        # clip speed by steering angle
        speed /= 8. * pow(self.steering_angle, 2) + 1

        speed *= 1 / (10. * pow(self.path_error, 2))  + 1 if self.path_error > sys.float_info.min else 1.

        # rospy.loginfo_throttle(1, "path error: " + str(self.path_error))
        rospy.loginfo_throttle(1, "velocity: " + str(self.velocity))

        # clip = math.exp(3*abs(self.steering_angle) - 2)
        # diff = speed - clip
        # if diff > 0.25:
        #     speed = diff
        # else:
        #     speed = 0.25
        

        return speed
    
    def append_pose(self, pos_x, pos_y):
        cur_pose = PoseStamped()
        cur_pose.header.stamp = rospy.Time.now()
        cur_pose.header.frame_id = self.odom_frame
        cur_pose.pose.position.x = pos_x
        cur_pose.pose.position.y = pos_y
        cur_pose.pose.position.z = 0
        self.actual_path.poses.append(cur_pose)

def main(args):
    rospy.init_node("pure_pursuit_node", anonymous=True)
    rfgs = pure_pursuit()
    rospy.sleep(0.1)
    rospy.spin()

if __name__ == '__main__':
    main(sys.argv)<|MERGE_RESOLUTION|>--- conflicted
+++ resolved
@@ -39,17 +39,7 @@
         odom_topic = '/odom'
         path_topic = '/path'
 
-<<<<<<< HEAD
         self.path = Path() 
-=======
-        self.path_pub = rospy.Subscriber(path_topic, Path, self.path_callback, queue_size=1)
-        self.odom_sub = rospy.Subscriber(odom_topic, Odometry, self.odom_callback, queue_size=1)
-        self.lidar_sub = rospy.Subscriber(lidarscan_topic, LaserScan, self.lidar_callback, queue_size=1)
-
-        self.drive_pub = rospy.Publisher(drive_topic, AckermannDriveStamped, queue_size=1)
-        self.marker_pub = rospy.Publisher("/marker_goal", Marker, queue_size = 1000)
-        self.actual_path_pub = rospy.Publisher("/actual_path", Path, latch=True, queue_size=1)
->>>>>>> d3a0c104
 
         self.ground_pose = Pose()
         self.L = 2
@@ -69,13 +59,7 @@
         self.scan_msg = LaserScan()
 
 
-<<<<<<< HEAD
         self.path_error = 0.
-=======
-        self.path = Path()
-        self.actual_path = Path()
-        self.actual_path.header.frame_id="map"
->>>>>>> d3a0c104
 
         self.prev_ground_path_index = 0
         self.timestamp = 0
@@ -196,14 +180,11 @@
 
         self.speed = self.compute_speed()
         
-<<<<<<< HEAD
-=======
         rospy.loginfo_throttle(1, "goal_transformed.x: " + str(goal_transformed.y))
         if self.timestamp % self.n_log == 0:
             self.timestamp = 0
             rospy.loginfo(f"Ground-truth position: {ground_pose}")
 
->>>>>>> d3a0c104
         self.publish_drive(self.speed, self.steering_angle)
         self.actual_path_pub.publish(self.actual_path)
         self.visualize_point(goal[0], goal[1])
