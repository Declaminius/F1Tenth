#!/usr/bin/env python3
import sys
import numpy as np
import json
from io import BytesIO
from scipy import spatial
import math

#ROS Imports
import rospy
import rospkg
import tf2_ros
import tf2_geometry_msgs
from sensor_msgs.msg import LaserScan
from ackermann_msgs.msg import AckermannDriveStamped, AckermannDrive
from geometry_msgs.msg import Point, Pose, PoseStamped, Quaternion
from visualization_msgs.msg import Marker
from visualization_msgs.msg import MarkerArray
from nav_msgs.msg import OccupancyGrid
from nav_msgs.msg import Odometry, Path
from std_msgs.msg import Int32, Float32

#Local imports
from rviz_functions import visualize_point


class PointWrapper:
    def __init__(self, point):
        assert isinstance(point, Point)

        self.point = point
        self.min_speed = 0.5
        self.ttc = 0
        self.margin = 0.3
        self.velocity = 0

class PurePursuit:
    def __init__(self):
        #Topics & Subscriptions,Publishers
        lidarscan_topic = '/scan'
        drive_topic = '/pure_pursuit_nav'
        map_topic = '/map'
        odom_topic = '/odom'
        path_topic = '/path'
        path_flying_lap_topic = '/path_flying_lap'

        # Tuneable parameters
        self.max_speed = 2.5
        self.max_decel = 8.26
        self.max_steering_angle = 0.4189
        self.wheelbase = 0.3302
        self.speed_percentage = 1
        self.speed_reduction_curvature = 1.5
        # self.speed_reduction_steering_angle = 10
        self.speed_reduction_path_error = 0.05

        self.lookahead_speed_factor = 0.25
        self.lookahead_dist_min = 0.5

        self.n_log = 50
        self.multilap = True

        # Initialization parameters
        self.steering_angle = 0
        self.velocity = 0.

        self.timestamp = 0
        self.laps = 0
        self.first_lap = True
        self.checkpoint_reached = False
        self.prev_lap_finish_time = rospy.get_time()
        self.path = Path()

        # ROS Transformations
        self.tf_buffer = tf2_ros.Buffer(rospy.Duration(100.0))  # tf buffer length
        self.tf_listener = tf2_ros.TransformListener(self.tf_buffer)

        # ROS Publishers
        self.drive_pub = rospy.Publisher(drive_topic, AckermannDriveStamped, queue_size=1)
        self.speed_command_pub = rospy.Publisher('speed_command', Float32, queue_size=1)
        self.speed_curvature_pub = rospy.Publisher('speed_curvature', Float32, queue_size=1)
        self.speed_path_error_pub = rospy.Publisher('speed_path_error', Float32, queue_size=1)
        self.lookahead_dist_pub = rospy.Publisher('lookahead_dist', Float32, queue_size=1)
        self.curvature_pub = rospy.Publisher('curvature', Float32, queue_size=1)
        self.curvature_brake_pub = rospy.Publisher('curvature_brake', Float32, queue_size=1)
        self.marker_pub = rospy.Publisher("/marker_goal", Marker, queue_size = 1000)
<<<<<<< HEAD
=======
        self.goal_pose_index_pub = rospy.Publisher('/goal_pose_index', Int32, queue_size=100)
>>>>>>> 3c6db34d
        self.start_pose_index_pub = rospy.Publisher('/start_pose_index', Int32, queue_size=100)

        # ROS Subscribers
        self.path_sub = rospy.Subscriber(path_topic, Path, self.path_callback, queue_size=1)
        self.path_flying_lap_sub = rospy.Subscriber(path_flying_lap_topic, Path, self.path_flying_lap_callback, queue_size=1)
        self.odom_sub = rospy.Subscriber(odom_topic, Odometry, self.odom_callback, queue_size=1, tcp_nodelay = True)
        self.lidar_sub = rospy.Subscriber(lidarscan_topic, LaserScan, self.lidar_callback, queue_size=1)


    
    def myScanIndex(self, scan_msg, angle):
        # expects an angle in degrees and outputs the respective index in the scan_ranges array.
        # angle: between -135 to 135 degrees, where 0 degrees is directly to the front

        rad_angle = angle * np.pi / 180.0

        if not (scan_msg.angle_min <= rad_angle <= scan_msg.angle_max):
            # rospy.loginfo("ANGLE out of range: " + str(angle))
            return 540

        index = int((rad_angle - scan_msg.angle_min) / scan_msg.angle_increment)

        return index
    
    def check_multilap(self, poses, pose_index):
        # Reset the pose index to the start of the array, once a lap has been completed

        if pose_index == self.checkpoint_index:
            if self.checkpoint_reached == False:
                rospy.loginfo("Checkpoint Charlie!")
                self.checkpoint_reached = True
        # Start a new lap
        if pose_index == len(poses):
            if self.checkpoint_reached == True:
                finish_time = rospy.get_time()
                lap_time = finish_time - self.prev_lap_finish_time
                self.prev_lap_finish_time = finish_time
                rospy.loginfo(f"New lap. Previous lap time: {lap_time:.2f} seconds")
                self.laps += 1
                self.checkpoint_reached = False
            pose_index = 1
        
        return pose_index

    def calculate_closest_waypoint(self, poses, ground_pose):
        # find closest path point to current pose

        prev_dist = np.linalg.norm(poses[self.closest_waypoint_index] - ground_pose)
        pose_index = self.closest_waypoint_index
        while pose_index < len(poses):
            dist = np.linalg.norm(poses[pose_index] - ground_pose)
            if dist > prev_dist:
                break
            prev_dist = dist
            pose_index += 1
            if self.multilap:
                pose_index = self.check_multilap(poses, pose_index)

        start_index = pose_index - 1
        return start_index
    
    def interpolate_waypoint(self, i, poses, ground_pose, lookahead_dist):
                
        a = (poses[i-1][0]-poses[i][0])**2 + (poses[i-1][1]-poses[i][1])**2
        b = 2*((poses[i-1][0]-ground_pose[0])*(poses[i-1][0]-poses[i][0]) + (poses[i-1][1]-ground_pose[1])*(poses[i-1][1]-poses[i][1]))
        c = (poses[i-1][0]-ground_pose[0])**2 + (poses[i-1][1]-ground_pose[1])**2 - lookahead_dist**2

        sol_plus = (-b + np.sqrt(b**2 - 4*a*c))/2*a
        sol_minus = (-b - np.sqrt(b**2 - 4*a*c))/2*a
        if 0 <= sol_plus <= 1:
            return (poses[i-1][0] + sol_plus*(poses[i-1][0]-poses[i][0]), poses[i-1][1] + sol_plus*(poses[i-1][1]-poses[i][1]))
        elif 0 <= sol_minus <= 1:
            return (poses[i-1][0] + sol_minus*(poses[i-1][0]-poses[i][0]), poses[i-1][1] + sol_minus*(poses[i-1][1]-poses[i][1]))
        else:
            rospy.loginfo("Interpolation failed!")
            return poses[i - 1]

    
    def calculate_goalpoint(self, poses, ground_pose, lookahead_dist):
        # find goal point on path at lookahead_distance L

        dist = 0
        i = self.closest_waypoint_index + 1
        while i < len(poses):
            dist = np.linalg.norm(poses[i] - ground_pose)
            if dist > lookahead_dist:
                break
            i += 1
            # Start a new lap
            if self.multilap and i == len(poses):
                self.first_lap = False
                i = 1
        return self.interpolate_waypoint(i, poses, ground_pose, lookahead_dist)

    def lidar_callback(self, scan_msg):
        scan_ranges = np.array(scan_msg.ranges)
        scan_angles = np.linspace(scan_msg.angle_min, scan_msg.angle_max, len(scan_ranges))
        projected_speed_array = self.velocity * np.cos(scan_angles)
        projected_speed_array[projected_speed_array < 0.1] = 0.1

        self.min_dist = np.min(scan_ranges)
        self.front_dist = scan_ranges[self.myScanIndex(scan_msg, 0)]
        self.ttc_array = (np.maximum(0,scan_ranges - 0.3)) / projected_speed_array
        self.ttc = np.amin(self.ttc_array[self.myScanIndex(scan_msg, np.degrees(self.steering_angle) - 30):self.myScanIndex(scan_msg, np.degrees(self.steering_angle) + 30)])
        self.ttc = max(0.1, self.ttc)
        self.ttc_front = self.ttc_array[self.myScanIndex(scan_msg, np.degrees(self.steering_angle))]

    def odom_callback(self, odom_msg):
        """ Process each position update using the Pure Pursuit algorithm & publish an AckermannDriveStamped Message
        """
        self.velocity = odom_msg.twist.twist.linear.x

        if self.velocity < sys.float_info.min:
            self.closest_waypoint_index = None

        self.lookahead_dist = self.lookahead_speed_factor * self.velocity + self.lookahead_dist_min

        self.lookahead_dist_pub.publish(Float32(self.lookahead_dist))

        self.lookahead_dist_speed = 0.17*self.velocity + 1
        # self.lookahead_dist_speed = self.lookahead_dist

        if self.first_lap:
            poses_stamped = self.path.poses
        else:
            poses_stamped = self.path_flying_lap.poses
        if len(poses_stamped) == 0:
            return
        
        # Setting a checkpoint to check whether the car has completed a real lap and not just driven backwards and forwards over the finish line!
        self.checkpoint_index = len(poses_stamped)//2

        poses =  np.array([(p.pose.position.x, p.pose.position.y) for p in poses_stamped])
        ground_pose = (odom_msg.pose.pose.position.x, odom_msg.pose.pose.position.y)

        if self.closest_waypoint_index is None:
            dists = np.linalg.norm(poses - ground_pose, axis=1)
            self.closest_waypoint_index = np.argmin(dists)
            # rospy.loginfo_throttle(1, "start index.x: " + str(self.closest_waypoint_index))

        self.closest_waypoint_index = self.calculate_closest_waypoint(poses, ground_pose)
        goal = self.calculate_goalpoint(poses, ground_pose, self.lookahead_dist)
        brake_goal = self.calculate_goalpoint(poses, ground_pose, self.lookahead_dist_speed)

        # transform goal point to vehicle coordinate frame
        transform = self.tf_buffer.lookup_transform("base_link", self.path.header.frame_id, rospy.Time())
        goal_transformed = tf2_geometry_msgs.do_transform_point(PointWrapper(Point(goal[0], goal[1], 1)), transform).point
        self.path_error = goal_transformed.y

        brake_goal_transformed = tf2_geometry_msgs.do_transform_point(PointWrapper(Point(brake_goal[0], brake_goal[1], 1)), transform).point

        self.curvature = 2 * goal_transformed.y / self.lookahead_dist**2
        self.curvature_brake = 2 * brake_goal_transformed.y / self.lookahead_dist_speed**2

        self.curvature_pub.publish(self.curvature)
        self.curvature_brake_pub.publish(self.curvature_brake)

        self.steering_angle = np.arctan(self.wheelbase * self.curvature)
        self.steering_angle = np.clip(self.steering_angle, -self.max_steering_angle, self.max_steering_angle)

        self.speed = self.compute_speed()*self.speed_percentage
        self.speed_command_pub.publish(self.speed)

        self.publish_drive(self.speed, self.steering_angle)
        
        marker = visualize_point(goal[0], goal[1])
        self.marker_pub.publish(marker)
        self.start_pose_index_pub.publish(Int32(self.closest_waypoint_index))
    
    def path_callback(self, path_msg):
        self.path = path_msg

    def path_flying_lap_callback(self, path_msg):
        self.path_flying_lap = path_msg

    def publish_drive(self, speed, angle):
        drive_msg = AckermannDriveStamped()
        drive_msg.header.stamp = rospy.Time.now()
        drive_msg.drive.steering_angle = angle
        drive_msg.drive.speed = speed
        self.drive_pub.publish(drive_msg)
    
    def compute_projected_path_error(self):
        alpha = self.steering_angle
        b = self.path_error
        dt = b * np.cos(alpha)
        projected_path_error = dt + self.lookahead_dist * np.sin(alpha)
        return projected_path_error


    def compute_speed(self):
        projected_path_error = self.compute_projected_path_error()

        speed_curvature = self.max_speed / (1 + self.speed_reduction_curvature * self.curvature_brake**2)
        # speed_steering_angle = self.max_speed / (1 + self.speed_reduction_steering_angle *self.steering_angle**2)
        speed_path_error = self.max_speed / (1 + self.speed_reduction_path_error * (self.path_error/self.ttc)**2)

        self.speed_curvature_pub.publish(speed_curvature)
        self.speed_path_error_pub.publish(speed_path_error)

        speed = min(speed_curvature, speed_path_error)
        return speed

def main(args):
    rospy.init_node("pure_pursuit")
    pure_pursuit = PurePursuit()
    rospy.sleep(0.1)
    rospy.spin()

if __name__ == '__main__':
    main(sys.argv)<|MERGE_RESOLUTION|>--- conflicted
+++ resolved
@@ -84,10 +84,7 @@
         self.curvature_pub = rospy.Publisher('curvature', Float32, queue_size=1)
         self.curvature_brake_pub = rospy.Publisher('curvature_brake', Float32, queue_size=1)
         self.marker_pub = rospy.Publisher("/marker_goal", Marker, queue_size = 1000)
-<<<<<<< HEAD
-=======
         self.goal_pose_index_pub = rospy.Publisher('/goal_pose_index', Int32, queue_size=100)
->>>>>>> 3c6db34d
         self.start_pose_index_pub = rospy.Publisher('/start_pose_index', Int32, queue_size=100)
 
         # ROS Subscribers
