#!/usr/bin/env python3
import sys
import os
import numpy as np
import skimage
import time
from collections import defaultdict
import heapq as heap
from functools import wraps

from bspline import approximate_b_spline_path
from rviz_functions import visualize_point, visualize_finish_line


import rospy
import rospkg
from sensor_msgs.msg import LaserScan
from ackermann_msgs.msg import AckermannDriveStamped
from nav_msgs.msg import Odometry, OccupancyGrid, Path
from geometry_msgs.msg import PoseStamped, Point
from visualization_msgs.msg import Marker



def timing(f):
    "A simple decorator for timing functions"
    @wraps(f)
    def wrap(*args, **kw):
        ts = time.time()
        result = f(*args, **kw)
        te = time.time()
        rospy.loginfo('func:%r took: %2.4f sec' % \
          (f.__name__, te-ts))
        return result
    return wrap



class PathGenerator:
    """ Creating a path for the car to drive using only data from the /map topic.
    """

    def __init__(self):

        # Controller parameters
        self.sparsity = 5 
        self.scale = 1 # by which factor to downscale the map resolution before performing the path generation
        self.safety_margin = 0.5 # in meters
        self.occupancy_treshhold = 10 # pixel below this treshold (in percent) we consider free space

        # Image path
        rospack = rospkg.RosPack()
        self.image_path = os.path.join(rospack.get_path('pure_pursuit'), "maps")
        if not os.path.exists(self.image_path):
            os.makedirs(self.image_path)

        # Subscribers
        self.map_sub = rospy.Subscriber("/map", OccupancyGrid, self.map_callback, queue_size=1)

        # Publishers
        self.drive_pub = rospy.Publisher("/nav", AckermannDriveStamped, queue_size = 1000)
        self.marker_pub = rospy.Publisher("/visualization_marker", Marker, queue_size = 1000)
        self.start_marker_pub = rospy.Publisher("/start_marker", Marker, latch=True, queue_size = 1000)
        self.finish_line_marker_pub = rospy.Publisher("/finish_line_marker", Marker, latch=True, queue_size = 1000)
        self.path_pub = rospy.Publisher('/path', Path, latch=True, queue_size=1)
        self.path_flying_lap_pub = rospy.Publisher('/path_flying_lap', Path, latch=True, queue_size=1)

<<<<<<< HEAD
=======

        # Controller parameters
        self.sparsity = 5
        self.scale = 1 # by which factor to downscale the map resolution before performing the path generation
        self.safety_margin = 0.7 # in meters
        self.occupancy_treshhold = 10 # pixel below this treshold (in percent) we consider free space
    

>>>>>>> ca63f906
    
    def preprocess_map(self, map_msg):
        """
        Converts the map_msg.data array into a 2D numpy array.
        Current assumption: The map is centered at (0,0), which is also the robot's initial pose.
        WARNING: map_msg.info.origin represents the lower-right pixel of the map, not the starting position of the robot!
        Shouldn't we use /gt_pose messages to determine the inital pose of the robot, or can we assume it to always be at (0,0)?
        """

        self.map_width = int(np.ceil(map_msg.info.width/self.scale))
        self.map_height = int(np.ceil(map_msg.info.height/self.scale))
        self.map_res = map_msg.info.resolution*self.scale
        self.map_origin = map_msg.info.origin.position

        rospy.loginfo(f"width: {self.map_width}")
        rospy.loginfo(f"height: {self.map_height}")
        rospy.loginfo(f"resolution: {self.map_res}")
        rospy.loginfo(f"origin: {self.map_origin}")
        
        
        map_data = np.array(map_msg.data).reshape((map_msg.info.height, map_msg.info.width)).T
        # map_data = skimage.measure.block_reduce(map_data, (self.scale,self.scale), np.min)

        # Set unknown values to be occupied
        map_data[map_data == - 1] = 100

        # TODO: Maybe replace hardcoded initial position? /gt_pose?
        self.start_point = self.convert_position_to_grid_cell(0, 0)

        #TODO: Smoothen the likelihood field before converting to binary
        map_binary = (map_data < self.occupancy_treshhold).astype(int)
        self.save_map_image(map_binary, f"{self.image_path}/map_binary.png")

        
        
        

        return map_binary
    
    def calculate_finish_line(self, driveable_area):
        # TODO: Currently, we assume the car is always facing straight forward at the start
        # Maybe adjust to calculate the finish line perpendicular to the inital orientation of the car?
<<<<<<< HEAD
        x = self.starting_point[0]
        y = self.starting_point[1]

        start_marker = visualize_point(0,0,r=1,g=0,b=0,time=0)
        self.start_marker_pub.publish(start_marker)

        finish_line_poses = []

=======
        x = self.start_point[0]
        y = self.start_point[1]
>>>>>>> ca63f906
        left_end = y
        right_end = y

        while driveable_area[x, right_end] == 1:
            right_end += 1
            pos_x,pos_y = self.convert_grid_cell_to_position(x,right_end)
            finish_line_poses.append(Point(pos_x,pos_y,0))

        while driveable_area[x, left_end] == 1:
            left_end -= 1
            pos_x,pos_y = self.convert_grid_cell_to_position(x,left_end)
            finish_line_poses.append(Point(pos_x,pos_y,0))

        finish_line_marker = visualize_finish_line(finish_line_poses)
        self.finish_line_marker_pub.publish(finish_line_marker)
        return (x, left_end), (x, right_end)

    def save_map_image(self, map, location):
        map_image = np.flip(np.flip(map, 1), 0)

        skimage.io.imsave(location, skimage.img_as_ubyte(255*map_image), check_contrast=False)
        rospy.loginfo(f"Saved map image to {location}")
    
    def erode_map(self, driveable_area, save_maps = False):
        radius = int(self.safety_margin/self.map_res)

        tic = time.time()
        if radius > 0:
            eroded_map = skimage.morphology.binary_erosion(driveable_area, footprint = np.ones((2*radius,2*radius)))
        else:
            eroded_map = driveable_area
        toc = time.time()
        rospy.loginfo(f"Time for binary erosion: {toc - tic}")

<<<<<<< HEAD

        self.save_map_image(driveable_area, f"{self.image_path}/driveable_area.png")
        self.save_map_image(eroded_map, f"{self.image_path}/eroded_map.png")
=======
        if save_maps:
            rospack = rospkg.RosPack()
            path = f"{rospack.get_path('pure_pursuit')}/maps"
            if not os.path.exists(path):
                os.makedirs(path)
            self.save_map_image(driveable_area, f'{path}/driveable_area.png')
            self.save_map_image(eroded_map, f'{path}/eroded_map.png')
>>>>>>> ca63f906

        return eroded_map
    
    @timing
    def dijkstra(self, map_msg, safe_area, starting_point, finish_line_start, finish_line_end, neighborhood):
        # Currently implemented with a 4-neighborhood - since Dijkstra is equivalent to breadth-first search
        # for uniform weights
        # Currently expects the finishline to always be horizontal
        x = finish_line_start[0]
        finish_line = [(x,y) for y in range(finish_line_start[1], finish_line_end[1] + 1)]

        visited = np.array(safe_area)
        visited.fill(False)

        priority_queue = []

        nodeCosts = defaultdict(lambda: float('inf'))
        first_step = (starting_point[0] + 1, starting_point[1])
        nodeCosts[first_step] = 0
        heap.heappush(priority_queue, (0, first_step))
        previous_node = {first_step: starting_point}

        i = 0
        while priority_queue:
            i += 1
            dist, (x,y) = heap.heappop(priority_queue)

            if (x,y) in finish_line:
                return previous_node, (x,y), dist

            visited[x,y] = True

            # Funky visualization of where the algorithm is currently exploring
            if i % 100 == 0:
                pos_x, pos_y = self.convert_grid_cell_to_position(x,y)
                marker = visualize_point(pos_x,pos_y)
                self.marker_pub.publish(marker)

            for delta_x, delta_y, weight in neighborhood:
                new_x = x + delta_x
                new_y = y + delta_y 

                if visited[new_x, new_y]:
                    continue

                if safe_area[new_x, new_y] == 1:
                    # The loop is only completed if the finish line is reached from the bottom
                    if ((new_x,new_y) in finish_line and new_x == x + 1) or (new_x,new_y) not in finish_line:
                        new_costs = nodeCosts[(x,y)] + weight
                        if new_costs < nodeCosts[(new_x,new_y)]:
                            previous_node[(new_x,new_y)] = (x,y)
                            nodeCosts[(new_x,new_y)] = new_costs
                            heap.heappush(priority_queue, (new_costs, (new_x,new_y)))

                    
        rospy.logerr("No path found from startpoint to finish line! Reduce the self.safety_margin parameter")

    @timing
    def shortest_path(self, map_msg, safe_area, start_point, finish_line_start, finish_line_end, neighborhood):
        "Use Dijkstra with a 4-neighborhood or an 8-neighborhood"

        previous_node, finish_point, dist = self.dijkstra(map_msg, safe_area, start_point, finish_line_start, finish_line_end, neighborhood)
        shortest_path = Path()
        pos_x, pos_y = self.convert_grid_cell_to_position(self.start_point[0],self.start_point[1])
        self.append_pose(map_msg, shortest_path, pos_x, pos_y)
    
        node = previous_node[finish_point]
        i = 0
        while node != start_point:
            i += 1
            node = previous_node[node]

            if (i % self.sparsity) == 0:
                pos_x, pos_y = self.convert_grid_cell_to_position(node[0],node[1])
                self.append_pose(map_msg, shortest_path, pos_x, pos_y)
        
        shortest_path.poses = shortest_path.poses[::-1]
        return shortest_path, finish_point, dist
    
    @timing
    def optimize_raceline(self, map_msg, shortest_path):
        x_array = np.array([pose.pose.position.x for pose in shortest_path.poses])
        y_array = np.array([pose.pose.position.y for pose in shortest_path.poses])

        rax, ray, heading, curvature = approximate_b_spline_path(
        x_array, y_array, len(x_array), degree = 3, s=0.5)

        optimized_path = Path()
        distance = 0

        prev_x = rax[0]
        prev_y = ray[0]
        for (x,y) in zip(rax,ray):
            distance += np.sqrt((x-prev_x)**2 + (y-prev_y)**2)
            self.append_pose(map_msg, optimized_path, x, y)
            prev_x = x
            prev_y = y

        return optimized_path, distance
    
    def append_pose(self, map_msg, path, pos_x, pos_y):
        cur_pose = PoseStamped()
        cur_pose.header = map_msg.header
        cur_pose.pose.position.x = pos_x
        cur_pose.pose.position.y = pos_y
        cur_pose.pose.position.z = 0
        path.poses.append(cur_pose)

    
    def convert_position_to_grid_cell(self, pos_x, pos_y):
        "Takes a position in meters and converts it to the corresponding grid cell in the OccupancyGrid"

        index_x = int((pos_x-self.map_origin.x)/self.map_res)
        index_y = int((pos_y-self.map_origin.y)/self.map_res)

        return index_x, index_y
    
    def convert_grid_cell_to_position(self, index_x, index_y):
        "Takes a tuple (i,j) of indices on the grid and converts it to its coordinates in meters."
        
        pos_x = index_x*self.map_res + self.map_origin.x
        pos_y = index_y*self.map_res + self.map_origin.y

        return pos_x, pos_y


    @timing
    def fill4(self, map_binary, x, y):
        """Source: https://wikipedia.org/wiki/Floodfill
        0 is occupied
        1 is free space
        2 is driveable area
        """

        stack = []
        stack.append((x, y))
        while stack != []:
            (x, y) = stack.pop()
            if map_binary[x,y] == 1:
                map_binary[x,y] = 2
                if y + 1 < self.map_height:
                    stack.append((x, y + 1))
                if y - 1 >= 0:
                    stack.append((x, y - 1))
                if x + 1 < self.map_width:
                    stack.append((x + 1, y))
                if x - 1 >= 0:
                    stack.append((x - 1, y))
        
        return map_binary == 2
    

    
    def map_callback(self, map_msg):

        map_binary = self.preprocess_map(map_msg)
        rospy.loginfo(f"number of free grid cells: {np.sum(map_binary)}")

        driveable_area = self.fill4(map_binary, self.start_point[0], self.start_point[1])
        rospy.loginfo(f"number of driveable grid cells: {np.sum(driveable_area)}")

<<<<<<< HEAD
        finish_line_start, finish_line_end = self.calculate_finish_line(driveable_area)
        safe_area = self.erode_map(driveable_area)
=======
        finish_line_start, finish_line_end = self.calculate_finish_line(driveable_area)    
        safe_area = self.erode_map(driveable_area, save_maps = False)
>>>>>>> ca63f906
        rospy.loginfo(f"number of safe grid cells: {np.sum(safe_area)}")

        
        # possible neighborhoods encoded in (delta_x, delta_y, weight) format
        neighborhood4 = [(0,1,1), (0,-1,1), (1,0,1), (-1,0,1)]
        neighborhood8 = [(0,1,1), (0,-1,1), (1,0,1), (-1,0,1), (1,1,np.sqrt(2)), (1,-1,np.sqrt(2)), (-1,1, np.sqrt(2)), (-1,1, np.sqrt(2))]

        # shortest_path, distance = self.shortest_path(map_msg, safe_area, finish_line_start, finish_line_end, neighborhood4)
        # rospy.loginfo(f"Length of shortest path: {self.map_res * distance} meters")

        shortest_path, finish_point, distance = self.shortest_path(map_msg, safe_area, self.start_point, finish_line_start, finish_line_end, neighborhood8)
        rospy.loginfo(f"Length of shortest path (with diagonals): {self.map_res * distance} meters")

        shortest_path_flying_lap, _, distance_flying_lap = self.shortest_path(map_msg, safe_area, finish_point, finish_line_start, finish_line_end, neighborhood8)
        rospy.loginfo(f"Length of shortest path (with diagonals): {self.map_res * distance_flying_lap} meters")

        for path, publisher in zip((shortest_path, shortest_path_flying_lap),(self.path_pub, self.path_flying_lap_pub)):
            optimized_path, distance = self.optimize_raceline(map_msg, path)
            rospy.loginfo(f"Length of optimized path (with diagonals): {distance} meters")

            optimized_path.header = map_msg.header
            publisher.publish(optimized_path)




def main(args):
    rospy.init_node("planner", anonymous=True)
    follow_the_gap = PathGenerator()
    rospy.sleep(0.1)
    rospy.spin()

if __name__=='__main__':
	main(sys.argv)<|MERGE_RESOLUTION|>--- conflicted
+++ resolved
@@ -65,17 +65,6 @@
         self.path_pub = rospy.Publisher('/path', Path, latch=True, queue_size=1)
         self.path_flying_lap_pub = rospy.Publisher('/path_flying_lap', Path, latch=True, queue_size=1)
 
-<<<<<<< HEAD
-=======
-
-        # Controller parameters
-        self.sparsity = 5
-        self.scale = 1 # by which factor to downscale the map resolution before performing the path generation
-        self.safety_margin = 0.7 # in meters
-        self.occupancy_treshhold = 10 # pixel below this treshold (in percent) we consider free space
-    
-
->>>>>>> ca63f906
     
     def preprocess_map(self, map_msg):
         """
@@ -118,7 +107,6 @@
     def calculate_finish_line(self, driveable_area):
         # TODO: Currently, we assume the car is always facing straight forward at the start
         # Maybe adjust to calculate the finish line perpendicular to the inital orientation of the car?
-<<<<<<< HEAD
         x = self.starting_point[0]
         y = self.starting_point[1]
 
@@ -127,10 +115,6 @@
 
         finish_line_poses = []
 
-=======
-        x = self.start_point[0]
-        y = self.start_point[1]
->>>>>>> ca63f906
         left_end = y
         right_end = y
 
@@ -165,11 +149,6 @@
         toc = time.time()
         rospy.loginfo(f"Time for binary erosion: {toc - tic}")
 
-<<<<<<< HEAD
-
-        self.save_map_image(driveable_area, f"{self.image_path}/driveable_area.png")
-        self.save_map_image(eroded_map, f"{self.image_path}/eroded_map.png")
-=======
         if save_maps:
             rospack = rospkg.RosPack()
             path = f"{rospack.get_path('pure_pursuit')}/maps"
@@ -177,7 +156,6 @@
                 os.makedirs(path)
             self.save_map_image(driveable_area, f'{path}/driveable_area.png')
             self.save_map_image(eroded_map, f'{path}/eroded_map.png')
->>>>>>> ca63f906
 
         return eroded_map
     
@@ -339,13 +317,8 @@
         driveable_area = self.fill4(map_binary, self.start_point[0], self.start_point[1])
         rospy.loginfo(f"number of driveable grid cells: {np.sum(driveable_area)}")
 
-<<<<<<< HEAD
-        finish_line_start, finish_line_end = self.calculate_finish_line(driveable_area)
-        safe_area = self.erode_map(driveable_area)
-=======
         finish_line_start, finish_line_end = self.calculate_finish_line(driveable_area)    
         safe_area = self.erode_map(driveable_area, save_maps = False)
->>>>>>> ca63f906
         rospy.loginfo(f"number of safe grid cells: {np.sum(safe_area)}")
 
         
