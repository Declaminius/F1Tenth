--- conflicted
+++ resolved
@@ -44,11 +44,7 @@
 
         # Planner parameters
         self.sparsity = 5 # every n-th pixel will be added to the final path
-<<<<<<< HEAD
         self.safety_margin = 0.6 # in meters
-=======
-        self.safety_margin = 0.75 # in meters
->>>>>>> 3c6db34d
         self.occupancy_treshhold = 10 # pixel below this treshold (in percent) we consider free space
 
         # Image path
